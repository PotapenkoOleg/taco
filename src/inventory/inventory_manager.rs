--- conflicted
+++ resolved
@@ -4,12 +4,9 @@
 pub(crate) use crate::inventory::server::Server;
 use anyhow::{Context, Result};
 use std::collections::{HashMap, HashSet};
-<<<<<<< HEAD
 use std::{fmt, process};
 use std::fs::File;
-use std::io::{Error, ErrorKind, Read, Write};
-=======
->>>>>>> 893cec10
+use std::io::{Read, Write};
 use std::path::Path;
 use tokio;
 use tokio::io::AsyncWriteExt;
@@ -166,28 +163,6 @@
         }
     }
 
-<<<<<<< HEAD
-    pub fn get_servers(&self, server_group_name: &String) -> Result<HashSet<Server>, Error> {
-        match &self.deployment {
-            Some(deployment) => {
-                let environments: Vec<&Environment> = deployment.environments.iter()
-                    .filter(|environment| (*environment.name).cmp(&deployment.default_environment_name) == Ordering::Equal)
-                    .collect();
-                let default_environment = environments.first().unwrap();
-                let clusters: Vec<&Cluster> = default_environment.clusters.iter()
-                    .filter(|cluster| (*cluster.name).cmp(&default_environment.default_cluster_name) == Ordering::Equal)
-                    .collect();
-                let default_cluster = clusters.first().unwrap();
-                let server_groups: HashMap<String, Vec<Server>> = default_cluster.server_groups.iter()
-                    .map(|sg| (sg.name.clone(), sg.servers.clone()))
-                    .collect();
-
-                let mut servers: HashSet<Server> = HashSet::new();
-
-                if server_group_name.to_lowercase().trim().cmp(&"all".to_string()).is_eq() {
-                    for server_groups_key in server_groups.keys() {
-                        collect_servers_in_server_group(&mut servers, server_groups_key, default_cluster, &server_groups);
-=======
     /// Returns the servers for the specified server group. If "all" is provided (case-insensitive),
     /// servers from every group are combined.
     pub fn get_servers(&self, server_group_name: &String) -> std::collections::HashSet<Server> {
@@ -215,17 +190,8 @@
                             );
                         }
                         return servers;
->>>>>>> 893cec10
                     }
                 }
-<<<<<<< HEAD
-
-                return Ok(servers);
-            }
-            None => {
-                return Err(Error::new(ErrorKind::NotFound, "INVALID SERVER GROUP NAME"));
-=======
->>>>>>> 893cec10
             }
         }
         std::collections::HashSet::new()
